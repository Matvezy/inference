import os
import pickle
import re
from enum import Enum
from io import BytesIO
from typing import Any, Optional, Tuple, Union

import cv2
import numpy as np
import pybase64
import requests
from _io import _IOBase
from PIL import Image
from requests import RequestException

from inference.core.entities.requests.inference import InferenceRequestImage
from inference.core.env import ALLOW_NUMPY_INPUT
from inference.core.exceptions import (
    InputFormatInferenceFailed,
    InputImageLoadError,
    InvalidImageTypeDeclared,
    InvalidNumpyInput,
)

BASE64_DATA_TYPE_PATTERN = re.compile(r"^data:image\/[a-z]+;base64,")


class ImageType(Enum):
    BASE64 = "base64"
    FILE = "file"
    MULTIPART = "multipart"
    NUMPY = "numpy"
    PILLOW = "pil"
    URL = "url"


def load_image_rgb(value: Any, disable_preproc_auto_orient: bool = False) -> np.ndarray:
    np_image, is_bgr = load_image(
        value=value, disable_preproc_auto_orient=disable_preproc_auto_orient
    )
    if is_bgr:
        np_image = cv2.cvtColor(np_image, cv2.COLOR_BGR2RGB)
    return np_image


def load_image(
    value: Any,
    disable_preproc_auto_orient: bool = False,
) -> Tuple[np.ndarray, bool]:
    """Loads an image based on the specified type and value.

    Args:
        value (Any): Image value which could be an instance of InferenceRequestImage,
            a dict with 'type' and 'value' keys, or inferred based on the value's content.

    Returns:
        Image.Image: The loaded PIL image, converted to RGB.

    Raises:
        NotImplementedError: If the specified image type is not supported.
        InvalidNumpyInput: If the numpy input method is used and the input data is invalid.
    """
    cv_imread_flags = choose_image_decoding_flags(
        disable_preproc_auto_orient=disable_preproc_auto_orient
    )
    value, image_type = extract_image_payload_and_type(value=value)
    if image_type is not None:
        np_image, is_bgr = load_image_with_known_type(
            value=value,
            image_type=image_type,
            cv_imread_flags=cv_imread_flags,
        )
    else:
        np_image, is_bgr = load_image_with_inferred_type(
            value, cv_imread_flags=cv_imread_flags
        )
    np_image = convert_gray_image_to_bgr(image=np_image)
    return np_image, is_bgr


def choose_image_decoding_flags(disable_preproc_auto_orient: bool) -> int:
    cv_imread_flags = cv2.IMREAD_COLOR
    if disable_preproc_auto_orient:
        cv_imread_flags = cv_imread_flags | cv2.IMREAD_IGNORE_ORIENTATION
    return cv_imread_flags


def extract_image_payload_and_type(value: Any) -> Tuple[Any, Optional[ImageType]]:
    image_type = None
    if issubclass(type(value), InferenceRequestImage):
        image_type = value.type
        value = value.value
    elif issubclass(type(value), dict):
        image_type = value.get("type")
        value = value.get("value")
    allowed_payload_types = {e.value for e in ImageType}
    if image_type is None:
        return value, image_type
    if image_type.lower() not in allowed_payload_types:
        raise InvalidImageTypeDeclared(
            f"Declared image type: {value} which is not in allowed types: {allowed_payload_types}."
        )
    return value, ImageType(image_type.lower())


def load_image_with_known_type(
    value: Any,
    image_type: ImageType,
    cv_imread_flags: int = cv2.IMREAD_COLOR,
) -> Tuple[np.ndarray, bool]:
    if image_type is ImageType.NUMPY and not ALLOW_NUMPY_INPUT:
        raise InvalidImageTypeDeclared(
            f"NumPy image type is not supported in this configuration of `inference`."
        )
    loader = IMAGE_LOADERS[image_type]
    is_bgr = True if image_type is not ImageType.PILLOW else False
    image = loader(value, cv_imread_flags)
    return image, is_bgr


def load_image_with_inferred_type(
    value: Any,
    cv_imread_flags: int = cv2.IMREAD_COLOR,
) -> Tuple[np.ndarray, bool]:
    """Tries to infer the image type from the value and loads it.

    Args:
        value (Any): Image value to infer and load.

    Returns:
        Image.Image: The loaded PIL image.

    Raises:
        NotImplementedError: If the image type could not be inferred.
    """
    if isinstance(value, (np.ndarray, np.generic)):
        validate_numpy_image(data=value)
        return value, True
    elif isinstance(value, Image.Image):
        return np.asarray(value.convert("RGB")), False
    elif isinstance(value, str) and (value.startswith("http")):
        return load_image_from_url(value=value, cv_imread_flags=cv_imread_flags), True
    elif isinstance(value, str) and os.path.isfile(value):
        return cv2.imread(value, cv_imread_flags), True
    else:
        return attempt_loading_image_from_string(
            value=value, cv_imread_flags=cv_imread_flags
        )


def attempt_loading_image_from_string(
    value: Union[str, bytes, bytearray, _IOBase],
    cv_imread_flags: int = cv2.IMREAD_COLOR,
) -> Tuple[np.ndarray, bool]:
    try:
        return load_image_base64(value=value, cv_imread_flags=cv_imread_flags), True
    except:
        pass
    try:
        return (
            load_image_from_encoded_bytes(value=value, cv_imread_flags=cv_imread_flags),
            True,
        )
    except:
        pass
    try:
        return (
            load_image_from_buffer(value=value, cv_imread_flags=cv_imread_flags),
            True,
        )
    except:
        pass
    try:
        return load_image_from_numpy_str(value=value), True
    except InvalidNumpyInput as error:
        raise InputFormatInferenceFailed(
            "Input image format could not be inferred from string."
        ) from error


def load_image_base64(
    value: Union[str, bytes], cv_imread_flags=cv2.IMREAD_COLOR
) -> np.ndarray:
    """Loads an image from a base64 encoded string using OpenCV.

    Args:
        value (str): Base64 encoded string representing the image.

    Returns:
        np.ndarray: The loaded image as a numpy array.
    """
    # New routes accept images via json body (str), legacy routes accept bytes which need to be decoded as strings
    if not isinstance(value, str):
        value = value.decode("utf-8")
    value = BASE64_DATA_TYPE_PATTERN.sub("", value)
    value = pybase64.b64decode(value)
    image_np = np.frombuffer(value, np.uint8)
    result = cv2.imdecode(image_np, cv_imread_flags)
    if result is None:
        raise InputImageLoadError("Could not load valid image from base64 string.")
    return result


def load_image_from_buffer(
    value: _IOBase,
    cv_imread_flags: int = cv2.IMREAD_COLOR,
) -> np.ndarray:
    """Loads an image from a multipart-encoded input.

    Args:
        value (Any): Multipart-encoded input representing the image.

    Returns:
        Image.Image: The loaded PIL image.
    """
    value.seek(0)
    image_np = np.frombuffer(value.read(), np.uint8)
    result = cv2.imdecode(image_np, cv_imread_flags)
    if result is None:
        raise InputImageLoadError("Could not load valid image from buffer.")
    return result


def load_image_from_numpy_str(value: bytes) -> np.ndarray:
    """Loads an image from a numpy array string.

    Args:
        value (str): String representing the numpy array of the image.

    Returns:
        Image.Image: The loaded PIL image.

    Raises:
        InvalidNumpyInput: If the numpy data is invalid.
    """
    try:
        data = pickle.loads(value)
    except (EOFError, TypeError, pickle.UnpicklingError) as error:
        raise InvalidNumpyInput(
            f"Could not unpickle image data. Cause: {error}"
        ) from error
    validate_numpy_image(data=data)
    return data


def validate_numpy_image(data: np.ndarray) -> None:
    if not issubclass(type(data), np.ndarray):
        raise InvalidNumpyInput(
            f"Data provided as input could not be decoded into np.ndarray object."
        )
    if len(data.shape) != 3 and len(data.shape) != 2:
        raise InvalidNumpyInput(
            f"For image given as np.ndarray expected 2 or 3 dimensions, got {len(data.shape)} dimensions."
        )
    if data.shape[-1] != 3 and data.shape[-1] != 1:
        raise InvalidNumpyInput(
            f"For image given as np.ndarray expected 1 or 3 channels, got {data.shape[-1]} channels."
        )
    if np.max(data) > 255 or np.min(data) < 0:
        raise InvalidNumpyInput(
            f"For image given as np.ndarray expected values between 0 and 255, got values between "
            f"{np.min(data)} and {np.max(data)}."
        )


def load_image_from_url(
    value: str, cv_imread_flags: int = cv2.IMREAD_COLOR
) -> np.ndarray:
    """Loads an image from a given URL.

    Args:
        value (str): URL of the image.

    Returns:
        Image.Image: The loaded PIL image.
    """
<<<<<<< HEAD
    return Image.open(requests.get(value, stream=True).raw)

def xyxy_to_xywh(xyxy):
    x_temp = (xyxy[0] + xyxy[2]) / 2
    y_temp = (xyxy[1] + xyxy[3]) / 2
    w_temp = abs(xyxy[0] - xyxy[2])
    h_temp = abs(xyxy[1] - xyxy[3])
    
    return [int(x_temp), int(y_temp), int(w_temp), int(h_temp)]
=======
    try:
        response = requests.get(value, stream=True)
        response.raise_for_status()
        return load_image_from_encoded_bytes(
            value=response.content, cv_imread_flags=cv_imread_flags
        )
    except (RequestException, ConnectionError) as error:
        raise InputImageLoadError(
            f"Error while loading image from url: {value}. Details: {error}"
        )


def load_image_from_encoded_bytes(
    value: bytes, cv_imread_flags: int = cv2.IMREAD_COLOR
) -> np.ndarray:
    image_np = np.asarray(bytearray(value), dtype=np.uint8)
    image = cv2.imdecode(image_np, cv_imread_flags)
    if image is None:
        raise InputImageLoadError(
            f"Could not parse response content from url {value} into image."
        )
    return image


IMAGE_LOADERS = {
    ImageType.BASE64: load_image_base64,
    ImageType.FILE: cv2.imread,
    ImageType.MULTIPART: load_image_from_buffer,
    ImageType.NUMPY: lambda v, _: load_image_from_numpy_str(v),
    ImageType.PILLOW: lambda v, _: np.asarray(v.convert("RGB")),
    ImageType.URL: load_image_from_url,
}


def convert_gray_image_to_bgr(image: np.ndarray) -> np.ndarray:
    if len(image.shape) == 2 or image.shape[2] == 1:
        image = cv2.cvtColor(image, cv2.COLOR_GRAY2BGR)
    return image


def np_image_to_base64(image: np.ndarray) -> bytes:
    image = Image.fromarray(image)
    with BytesIO() as buffer:
        image = image.convert("RGB")
        image.save(buffer, format="JPEG")
        buffer.seek(0)
        return buffer.getvalue()
>>>>>>> 920a6153
<|MERGE_RESOLUTION|>--- conflicted
+++ resolved
@@ -263,6 +263,7 @@
         )
 
 
+
 def load_image_from_url(
     value: str, cv_imread_flags: int = cv2.IMREAD_COLOR
 ) -> np.ndarray:
@@ -274,17 +275,6 @@
     Returns:
         Image.Image: The loaded PIL image.
     """
-<<<<<<< HEAD
-    return Image.open(requests.get(value, stream=True).raw)
-
-def xyxy_to_xywh(xyxy):
-    x_temp = (xyxy[0] + xyxy[2]) / 2
-    y_temp = (xyxy[1] + xyxy[3]) / 2
-    w_temp = abs(xyxy[0] - xyxy[2])
-    h_temp = abs(xyxy[1] - xyxy[3])
-    
-    return [int(x_temp), int(y_temp), int(w_temp), int(h_temp)]
-=======
     try:
         response = requests.get(value, stream=True)
         response.raise_for_status()
@@ -332,4 +322,11 @@
         image.save(buffer, format="JPEG")
         buffer.seek(0)
         return buffer.getvalue()
->>>>>>> 920a6153
+
+def xyxy_to_xywh(xyxy):
+    x_temp = (xyxy[0] + xyxy[2]) / 2
+    y_temp = (xyxy[1] + xyxy[3]) / 2
+    w_temp = abs(xyxy[0] - xyxy[2])
+    h_temp = abs(xyxy[1] - xyxy[3])
+    
+    return [int(x_temp), int(y_temp), int(w_temp), int(h_temp)]