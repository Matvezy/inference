import base64
from typing import Any, Dict, List, Optional, Union

from pydantic import BaseModel, Field, ValidationError


class ObjectDetectionPrediction(BaseModel):
    """Object Detection prediction.

    Attributes:
        x (float): The center x-axis pixel coordinate of the prediction.
        y (float): The center y-axis pixel coordinate of the prediction.
        width (float): The width of the prediction bounding box in number of pixels.
        height (float): The height of the prediction bounding box in number of pixels.
        confidence (float): The detection confidence as a fraction between 0 and 1.
        class_name (str): The predicted class label.
        class_confidence (Union[float, None]): The class label confidence as a fraction between 0 and 1.
        class_id (int): The class id of the prediction
    """

    x: float = Field(description="The center x-axis pixel coordinate of the prediction")
    y: float = Field(description="The center y-axis pixel coordinate of the prediction")
    width: float = Field(
        description="The width of the prediction bounding box in number of pixels"
    )
    height: float = Field(
        description="The height of the prediction bounding box in number of pixels"
    )
    confidence: float = Field(
        description="The detection confidence as a fraction between 0 and 1"
    )
    class_name: str = Field(alias="class", description="The predicted class label")

    class_confidence: Union[float, None] = Field(
        description="The class label confidence as a fraction between 0 and 1"
    )
    class_id: int = Field(description="The class id of the prediction")
    tracker_id: Optional[int] = Field(
        description="The tracker id of the prediction if tracking is enabled",
        default=None,
    )


class Point(BaseModel):
    """Point coordinates.

    Attributes:
        x (float): The x-axis pixel coordinate of the point.
        y (float): The y-axis pixel coordinate of the point.
    """

    x: float = Field(description="The x-axis pixel coordinate of the point")
    y: float = Field(description="The y-axis pixel coordinate of the point")


class Point3D(Point):
    """3D Point coordinates.

    Attributes:
        z (float): The z-axis pixel coordinate of the point.
    """

    z: float = Field(description="The z-axis pixel coordinate of the point")


class InstanceSegmentationPrediction(BaseModel):
    """Instance Segmentation prediction.

    Attributes:
        x (float): The center x-axis pixel coordinate of the prediction.
        y (float): The center y-axis pixel coordinate of the prediction.
        width (float): The width of the prediction bounding box in number of pixels.
        height (float): The height of the prediction bounding box in number of pixels.
        confidence (float): The detection confidence as a fraction between 0 and 1.
        class_name (str): The predicted class label.
        class_confidence (Union[float, None]): The class label confidence as a fraction between 0 and 1.
        points (List[Point]): The list of points that make up the instance polygon.
        class_id: int = Field(description="The class id of the prediction")
    """

    x: float = Field(description="The center x-axis pixel coordinate of the prediction")
    y: float = Field(description="The center y-axis pixel coordinate of the prediction")
    width: float = Field(
        description="The width of the prediction bounding box in number of pixels"
    )
    height: float = Field(
        description="The height of the prediction bounding box in number of pixels"
    )
    confidence: float = Field(
        description="The detection confidence as a fraction between 0 and 1"
    )
    class_name: str = Field(alias="class", description="The predicted class label")

    class_confidence: Union[float, None] = Field(
        description="The class label confidence as a fraction between 0 and 1"
    )
    points: List[Point] = Field(
        description="The list of points that make up the instance polygon"
    )
    class_id: int = Field(description="The class id of the prediction")


class ClassificationPrediction(BaseModel):
    """Classification prediction.

    Attributes:
        class_name (str): The predicted class label.
        class_id (int): Numeric ID associated with the class label.
        confidence (float): The class label confidence as a fraction between 0 and 1.
    """

    class_name: str = Field(alias="class", description="The predicted class label")
    class_id: int = Field(description="Numeric ID associated with the class label")
    confidence: float = Field(
        description="The class label confidence as a fraction between 0 and 1"
    )


class MultiLabelClassificationPrediction(BaseModel):
    """Multi-label Classification prediction.

    Attributes:
        confidence (float): The class label confidence as a fraction between 0 and 1.
    """

    confidence: float = Field(
        description="The class label confidence as a fraction between 0 and 1"
    )


class InferenceResponseImage(BaseModel):
    """Inference response image information.

    Attributes:
        width (int): The original width of the image used in inference.
        height (int): The original height of the image used in inference.
    """

    width: int = Field(description="The original width of the image used in inference")
    height: int = Field(
        description="The original height of the image used in inference"
    )


class InferenceResponse(BaseModel):
    """Base inference response.

    Attributes:
        frame_id (Optional[int]): The frame id of the image used in inference if the input was a video.
        time (Optional[float]): The time in seconds it took to produce the predictions including image preprocessing.
    """

    frame_id: Optional[int] = Field(
        default=None,
        description="The frame id of the image used in inference if the input was a video",
    )
    time: Optional[float] = Field(
        default=None,
        description="The time in seconds it took to produce the predictions including image preprocessing",
    )


class CvInferenceResponse(InferenceResponse):
    """Computer Vision inference response.

    Attributes:
        image (Union[List[inference.core.entities.responses.inference.InferenceResponseImage], inference.core.entities.responses.inference.InferenceResponseImage]): Image(s) used in inference.
    """

    image: Union[List[InferenceResponseImage], InferenceResponseImage]


class WithVisualizationResponse(BaseModel):
    """Response with visualization.

    Attributes:
        visualization (Optional[Any]): Base64 encoded string containing prediction visualization image data.
    """

    visualization: Optional[Any] = Field(
        default=None,
        description="Base64 encoded string containing prediction visualization image data",
    )

    # We need to tell pydantic how to encode bytes as base64 strings. We don't encode the visualization field directly because we want to return it directly for the legacy infer route with content type image/jpeg.
    class Config:
        json_encoders = {bytes: lambda v: base64.b64encode(v).decode("utf-8")}


class ObjectDetectionInferenceResponse(CvInferenceResponse, WithVisualizationResponse):
    """Object Detection inference response.

    Attributes:
        predictions (List[inference.core.entities.responses.inference.ObjectDetectionPrediction]): List of object detection predictions.
    """

    predictions: List[ObjectDetectionPrediction]


class Keypoint(Point):
    confidence: float = Field(
        description="Model confidence regarding keypoint visibility."
    )
    class_id: int = Field(description="Identifier of keypoint.")
    class_name: str = Field(field="class", description="Type of keypoint.")


class KeypointsPrediction(ObjectDetectionPrediction):
    keypoints: List[Keypoint]


class KeypointsDetectionInferenceResponse(
    CvInferenceResponse, WithVisualizationResponse
):
    predictions: List[KeypointsPrediction]


class InstanceSegmentationInferenceResponse(
    CvInferenceResponse, WithVisualizationResponse
):
    """Instance Segmentation inference response.

    Attributes:
        predictions (List[inference.core.entities.responses.inference.InstanceSegmentationPrediction]): List of instance segmentation predictions.
    """

    predictions: List[InstanceSegmentationPrediction]


class ClassificationInferenceResponse(CvInferenceResponse, WithVisualizationResponse):
    """Classification inference response.

    Attributes:
        predictions (List[inference.core.entities.responses.inference.ClassificationPrediction]): List of classification predictions.
        top (str): The top predicted class label.
        confidence (float): The confidence of the top predicted class label.
    """

    predictions: List[ClassificationPrediction]
    top: str = Field(description="The top predicted class label")
    confidence: float = Field(
        description="The confidence of the top predicted class label"
    )


class MultiLabelClassificationInferenceResponse(
    CvInferenceResponse, WithVisualizationResponse
):
    """Multi-label Classification inference response.

    Attributes:
        predictions (Dict[str, inference.core.entities.responses.inference.MultiLabelClassificationPrediction]): Dictionary of multi-label classification predictions.
        predicted_classes (List[str]): The list of predicted classes.
    """

    predictions: Dict[str, MultiLabelClassificationPrediction]
    predicted_classes: List[str] = Field(description="The list of predicted classes")


class FaceDetectionPrediction(ObjectDetectionPrediction):
    """Face Detection prediction.

    Attributes:
        class_name (str): fixed value "face".
        landmarks (Union[List[inference.core.entities.responses.inference.Point], List[inference.core.entities.responses.inference.Point3D]]): The detected face landmarks.
    """

    class_id: Optional[int] = Field(
        description="The class id of the prediction", default=0
    )
    class_name: str = Field(
        alias="class", default="face", description="The predicted class label"
    )
    landmarks: Union[List[Point], List[Point3D]]


<<<<<<< HEAD
def response_from_type(model_type, response_dict):
    if model_type == "classification":
        try:
            return ClassificationInferenceResponse(**response_dict)
        except ValidationError:
            return MultiLabelClassificationInferenceResponse(**response_dict)
    elif model_type == "instance-segmentation":
        return InstanceSegmentationInferenceResponse(**response_dict)
    elif model_type == "object-detection":
        return ObjectDetectionInferenceResponse(**response_dict)
    else:
        raise ValueError(f"Uknown task type {model_type}")
=======
class StubResponse(InferenceResponse, WithVisualizationResponse):
    is_stub: bool = Field(description="Field to mark prediction type as stub")
    model_id: str = Field(description="Identifier of a model stub that was called")
    task_type: str = Field(description="Task type of the project")
>>>>>>> c5d9b0ec
<|MERGE_RESOLUTION|>--- conflicted
+++ resolved
@@ -274,7 +274,6 @@
     landmarks: Union[List[Point], List[Point3D]]
 
 
-<<<<<<< HEAD
 def response_from_type(model_type, response_dict):
     if model_type == "classification":
         try:
@@ -287,9 +286,8 @@
         return ObjectDetectionInferenceResponse(**response_dict)
     else:
         raise ValueError(f"Uknown task type {model_type}")
-=======
+
 class StubResponse(InferenceResponse, WithVisualizationResponse):
     is_stub: bool = Field(description="Field to mark prediction type as stub")
     model_id: str = Field(description="Identifier of a model stub that was called")
-    task_type: str = Field(description="Task type of the project")
->>>>>>> c5d9b0ec
+    task_type: str = Field(description="Task type of the project")