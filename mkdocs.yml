site_name: Roboflow Inference
site_url: https://inference.roboflow.com/
site_author: Roboflow
site_description: Scalable, on-device computer vision deployment.
repo_name: roboflow/inference
repo_url: https://github.com/roboflow/inference
edit_uri: https://github.com/roboflow/inference/tree/main/docs
copyright: Roboflow 2024. All rights reserved.

extra:
  social:
    - icon: fontawesome/brands/github
      link: https://github.com/roboflow
    - icon: fontawesome/brands/youtube
      link: https://www.youtube.com/roboflow
    - icon: fontawesome/brands/linkedin
      link: https://www.linkedin.com/company/roboflow-ai/mycompany/
    - icon: fontawesome/brands/twitter
      link: https://twitter.com/roboflow
  analytics:
    provider: google
    property: G-T0CED2YY8K
  version:
    default: 1.0

extra_css:
  - styles.css
  - styles/cookbooks.css

nav:
  - What is Inference?: index.md
  - Deploy a Model:
    - What Devices Can I Use?: quickstart/devices.md
    - Configure Your API Key: quickstart/configure_api_key.md
    - Fine-Tuned Models (Trained on or Uploaded to Roboflow):
      - Run Your First Model: quickstart/run_a_model.md
      - Run a Fine-Tuned Model: quickstart/explore_models.md
      - Inference Notebook: inference_helpers/inference_landing_page/#inference-notebook
      - Predict on an Image Over HTTP: quickstart/run_model_on_image.md
      - Predict on a Video, Webcam or RTSP Stream: quickstart/run_model_on_rtsp_webcam.md
      - Create a Custom Sink for Inference Pipeline: quickstart/create_a_custom_inference_pipeline_sink.md
      - Predict Over UDP: quickstart/run_model_over_udp.md
      - Collect Data Without a Model: quickstart/stubs.md
<<<<<<< HEAD
  - Models:
    - How to Load a Model:
      - Supported Models: models/supported_models.md
      - From Roboflow: quickstart/explore_models.md
      - From Local Weights: models/from_local_weights.md
=======
>>>>>>> 873f0217
    - Foundation Model:
      - What is a Foundation Model?: foundation/about.md
      - CLIP (Classification, Embeddings): foundation/clip.md
      - CogVLM (Multimodal Language Model): foundation/cogvlm.md
      - DocTR (OCR): foundation/doctr.md
      - Grounding DINO (Object Detection): foundation/grounding_dino.md
      - L2CS-Net (Gaze Detection): foundation/gaze.md
      - Segment Anything (Segmentation): foundation/sam.md
      - YOLO-World (Object Detection): foundation/yolo_world.md
  - Reference:
    - Ways to Use Inference:
      - Inference 101: quickstart/inference_101.md
      - Native Python API: using_inference/native_python_api.md
      - HTTP API: using_inference/http_api.md
      - Inference Pipeline: using_inference/inference_pipeline.md
    - Advanced Usage:
      - Active Learning: enterprise/active-learning/
      - Parallel HTTP API: enterprise/parallel_processing.md
      - Stream Management API: enterprise/stream_management_api.md
    - Inference Helpers:
      - Inference Landing Page: inference_helpers/inference_landing_page.md
      - Inference CLI: inference_helpers/inference_cli.md
      - Inference SDK: inference_helpers/inference_sdk.md
    - Reference:
      - Inference API Reference: docs/reference/
      - HTTP API Reference: api.md
      - Model Aliases: reference_pages/model_aliases.md
      - Model Licensing: quickstart/licensing.md
      - Model Device Compatability: quickstart/compatability_matrix.md
      - Running With Docker: quickstart/docker.md
      - Docker Configuration Options: quickstart/docker_configuration_options.md
      - Contribute to Inference: contributing.md
      - Changelog: https://github.com/roboflow/inference/releases
  - Cookbooks: cookbooks.md

theme:
  name: 'material'
  logo: inference-icon.png
  favicon: inference-icon.png
  custom_dir: docs/theme
  font:
    text: Roboto
    code: Roboto Mono
  features:
    - navigation.top
    - navigation.tabs
    - navigation.tabs.sticky
    - navigation.prune
    - navigation.footer
    - navigation.tracking
    - navigation.indexes
    - navigation.sections
    - content.code.copy
  
  palette:
  - scheme: default
    primary: 'custom'
    toggle:
      icon: material/brightness-7
      name: Switch to dark mode

  - scheme: slate
    primary: 'custom'
    toggle:
      icon: material/brightness-4
      name: Switch to light mode

plugins:
  - mkdocstrings:
      handlers:
        python:
          paths: [.]
  - search
  - swagger-ui-tag
  - mkdocs-jupyter
  - social:
      cards_layout_dir: docs/layouts
      cards_layout: custom
  - gen-files:
      scripts:
      - docs/scripts/gen_ref_pages.py
  - literate-nav:
      nav_file: nav.md
  - macros:
      include_dir: docs/include

markdown_extensions:
  - admonition
  - pymdownx.details
  - pymdownx.superfences
  - attr_list
  - md_in_html
  - pymdownx.tabbed:
      alternate_style: true
  - toc:
      permalink: true

extra_javascript:
  - "https://widget.kapa.ai/kapa-widget.bundle.js"
  - "javascript/init_kapa_widget.js"
  - "javascript/cookbooks.js"<|MERGE_RESOLUTION|>--- conflicted
+++ resolved
@@ -41,14 +41,11 @@
       - Create a Custom Sink for Inference Pipeline: quickstart/create_a_custom_inference_pipeline_sink.md
       - Predict Over UDP: quickstart/run_model_over_udp.md
       - Collect Data Without a Model: quickstart/stubs.md
-<<<<<<< HEAD
   - Models:
     - How to Load a Model:
       - Supported Models: models/supported_models.md
       - From Roboflow: quickstart/explore_models.md
       - From Local Weights: models/from_local_weights.md
-=======
->>>>>>> 873f0217
     - Foundation Model:
       - What is a Foundation Model?: foundation/about.md
       - CLIP (Classification, Embeddings): foundation/clip.md
