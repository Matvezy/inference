--- conflicted
+++ resolved
@@ -44,17 +44,12 @@
 
 WORKDIR /build
 COPY . .
-<<<<<<< HEAD
 RUN ln -s /usr/bin/python3 /usr/bin/python
 RUN /bin/make create_wheels_for_gpu_notebook
 RUN pip3 install dist/inference_core*.whl dist/inference_gpu*.whl dist/inference_sdk*.whl
-=======
-RUN make create_wheels
-RUN pip3 install dist/inference_core*.whl dist/inference_cpu*.whl dist/inference_sdk*.whl
 
 WORKDIR /notebooks
 COPY examples/notebooks .
->>>>>>> 74fb90fa
 
 WORKDIR /app/
 COPY inference inference
